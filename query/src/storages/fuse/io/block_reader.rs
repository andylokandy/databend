--- conflicted
+++ resolved
@@ -1,4 +1,4 @@
-// Copyright 2022 Datafuse Labs.
+// Copyright 2021 Datafuse Labs.
 //
 // Licensed under the Apache License, Version 2.0 (the "License");
 // you may not use this file except in compliance with the License.
@@ -41,15 +41,9 @@
 pub struct BlockReader {
     operator: Operator,
     projection: Vec<usize>,
-<<<<<<< HEAD
-    file_len: u64,
-    format_version: u64,
-    metadata_reader: BlockMetaReader,
-=======
     arrow_schema: Arc<Schema>,
     projected_schema: DataSchemaRef,
     parquet_schema_descriptor: SchemaDescriptor,
->>>>>>> 9589a97c
 }
 
 impl BlockReader {
@@ -57,23 +51,6 @@
         operator: Operator,
         schema: DataSchemaRef,
         projection: Vec<usize>,
-<<<<<<< HEAD
-        file_len: u64,
-        format_version: u64,
-        reader: BlockMetaReader,
-    ) -> Self {
-        let block_schema = Arc::new(table_schema.project(projection.clone()));
-        let arrow_table_schema = table_schema.to_arrow();
-        Self {
-            data_accessor,
-            path,
-            block_schema,
-            arrow_table_schema,
-            projection,
-            file_len,
-            format_version,
-            metadata_reader: reader,
-=======
     ) -> Result<Arc<BlockReader>> {
         let projected_schema = DataSchemaRef::new(schema.project(projection.clone()));
 
@@ -141,84 +118,12 @@
                 column_descriptor,
                 field,
             )?);
->>>>>>> 9589a97c
         }
 
         Ok((rows, columns_array_iter))
     }
 
     #[tracing::instrument(level = "debug", skip_all)]
-<<<<<<< HEAD
-    pub async fn read(&mut self) -> Result<DataBlock> {
-        let block_meta = &self
-            .metadata_reader
-            .read(self.path.as_str(), None, self.format_version)
-            .await?;
-        let metadata = block_meta.inner();
-
-        // FUSE uses exact one "row group"
-        let num_row_groups = metadata.row_groups.len();
-        let row_group = if num_row_groups != 1 {
-            return Err(ErrorCode::LogicalError(format!(
-                "invalid parquet file, expect exact one row group insides, but got {}",
-                num_row_groups
-            )));
-        } else {
-            &metadata.row_groups[0]
-        };
-
-        let arrow_fields = &self.arrow_table_schema.fields;
-        let stream_len = self.file_len;
-        let parquet_fields = metadata.schema().fields();
-
-        // read_columns_many_async use field name to filter columns
-        let fields_to_read = self
-            .projection
-            .clone()
-            .into_iter()
-            .map(|idx| {
-                let origin = arrow_fields[idx].clone();
-                Field {
-                    name: parquet_fields[idx].name().to_string(),
-                    ..origin
-                }
-            })
-            .collect();
-
-        // todo(youngsofun): make this a config
-        let semaphore = Arc::new(Semaphore::new(2));
-        let factory = || {
-            let data_accessor = self.data_accessor.clone();
-            let path = self.path.clone();
-            let semaphore = semaphore.clone();
-            Box::pin(async move {
-                let permit = semaphore.clone().acquire_owned().await.unwrap();
-                Ok(ParallelAsyncReader::new(
-                    permit,
-                    data_accessor
-                        .object(path.as_str())
-                        .limited_reader(stream_len),
-                ))
-            }) as BoxFuture<_>
-        };
-
-        let column_chunks = read_columns_many_async(factory, row_group, fields_to_read, None)
-            .instrument(debug_span!("block_reader_read_columns").or_current())
-            .await
-            .map_err(|e| ErrorCode::ParquetError(e.to_string()))?;
-
-        let mut chunks =
-            RowGroupDeserializer::new(column_chunks, row_group.num_rows() as usize, None);
-
-        // expect exact one chunk
-        let chunk = match chunks.next() {
-            None => return Err(ErrorCode::ParquetError("fail to get a chunk")),
-            Some(chunk) => chunk.map_err(|e| ErrorCode::ParquetError(e.to_string()))?,
-        };
-
-        let block = DataBlock::from_chunk(&self.block_schema, &chunk)?;
-        Ok(block)
-=======
     pub async fn read(&self, part: PartInfoPtr) -> Result<DataBlock> {
         let this = self.clone();
         let (num_rows, columns_array_iter) = this.read_columns(part).await?;
@@ -230,6 +135,5 @@
             Some(Err(cause)) => Err(ErrorCode::from(cause)),
             Some(Ok(chunk)) => DataBlock::from_chunk(&self.projected_schema, &chunk),
         }
->>>>>>> 9589a97c
     }
 }