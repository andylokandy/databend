// Copyright 2020 Datafuse Labs.
//
// Licensed under the Apache License, Version 2.0 (the "License");
// you may not use this file except in compliance with the License.
// You may obtain a copy of the License at
//
//     http://www.apache.org/licenses/LICENSE-2.0
//
// Unless required by applicable law or agreed to in writing, software
// distributed under the License is distributed on an "AS IS" BASIS,
// WITHOUT WARRANTIES OR CONDITIONS OF ANY KIND, either express or implied.
// See the License for the specific language governing permissions and
// limitations under the License.

use common_exception::Result;
use common_meta_types::GrantObject;
use common_meta_types::UserPrivilege;
use common_planners::GrantPrivilegePlan;
use common_planners::PlanNode;
use common_tracing::tracing;

use crate::sessions::DatabendQueryContextRef;
use crate::sql::statements::AnalyzableStatement;
use crate::sql::statements::AnalyzedResult;

#[derive(Debug, Clone, PartialEq)]
pub struct DfGrantStatement {
    pub name: String,
    pub hostname: String,
    pub priv_types: UserPrivilege,
    pub on: DfGrantObject,
}

#[derive(Debug, Clone, PartialEq)]
pub enum DfGrantObject {
    Global,
    Database(Option<String>),
    Table(Option<String>, String),
}

#[async_trait::async_trait]
impl AnalyzableStatement for DfGrantStatement {
<<<<<<< HEAD
    async fn analyze(&self, ctx: DatabendQueryContextRef) -> Result<AnalyzedResult> {
=======
    #[tracing::instrument(level = "info", skip(self, _ctx), fields(ctx.id = _ctx.get_id().as_str()))]
    async fn analyze(&self, _ctx: DatabendQueryContextRef) -> Result<AnalyzedResult> {
>>>>>>> 9565a41f
        Ok(AnalyzedResult::SimpleQuery(PlanNode::GrantPrivilege(
            GrantPrivilegePlan {
                name: self.name.clone(),
                hostname: self.hostname.clone(),
                on: match &self.on {
                    DfGrantObject::Global => GrantObject::Global,
                    DfGrantObject::Table(database_name, table_name) => {
                        let database_name = database_name
                            .clone()
                            .unwrap_or_else(|| ctx.get_current_database());
                        GrantObject::Table(database_name, table_name.clone())
                    }
                    DfGrantObject::Database(database_name) => {
                        let database_name = database_name
                            .clone()
                            .unwrap_or_else(|| ctx.get_current_database());
                        GrantObject::Database(database_name)
                    }
                },
                priv_types: self.priv_types,
            },
        )))
    }
}<|MERGE_RESOLUTION|>--- conflicted
+++ resolved
@@ -40,12 +40,8 @@
 
 #[async_trait::async_trait]
 impl AnalyzableStatement for DfGrantStatement {
-<<<<<<< HEAD
+    #[tracing::instrument(level = "info", skip(self, ctx), fields(ctx.id = ctx.get_id().as_str()))]
     async fn analyze(&self, ctx: DatabendQueryContextRef) -> Result<AnalyzedResult> {
-=======
-    #[tracing::instrument(level = "info", skip(self, _ctx), fields(ctx.id = _ctx.get_id().as_str()))]
-    async fn analyze(&self, _ctx: DatabendQueryContextRef) -> Result<AnalyzedResult> {
->>>>>>> 9565a41f
         Ok(AnalyzedResult::SimpleQuery(PlanNode::GrantPrivilege(
             GrantPrivilegePlan {
                 name: self.name.clone(),
