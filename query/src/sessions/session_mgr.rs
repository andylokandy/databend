--- conflicted
+++ resolved
@@ -115,9 +115,7 @@
         let user_api_provider = UserApiProvider::create_global(conf.clone()).await?;
         let role_cache_manager = Arc::new(RoleCacheMgr::new(user_api_provider.clone()));
 
-<<<<<<< HEAD
         let exchange_manager = DataExchangeManager::create(conf.clone());
-=======
         let storage_runtime = Arc::new(storage_runtime);
 
         let async_insert_queue =
@@ -129,7 +127,6 @@
                 tokio::time::Duration::from_millis(conf.query.async_insert_stale_timeout),
             )))));
 
->>>>>>> 582b55ff
         Ok(Arc::new(SessionManager {
             conf: RwLock::new(conf),
             catalogs: RwLock::new(catalogs),
