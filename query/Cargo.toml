[package]
name = "databend-query"
version = "0.1.0"
description = "A real-time Cloud Distributed Query Engine"
authors = ["Databend Authors <opensource@datafuselabs.com>"]
license = "Apache-2.0"
publish = false
edition = "2021"

[[bin]]
name = "databend-query"
path = "src/bin/databend-query.rs"

[[bin]]
name = "databend-benchmark"
path = "src/bin/databend-benchmark.rs"

[features]
default = ["simd"]
simd = ["common-arrow/simd"]

[dependencies]
# Workspace dependencies
common-arrow = { path = "../common/arrow" }
common-management = { path = "../common/management" }
common-cache = { path = "../common/cache"}
common-datablocks = { path = "../common/datablocks" }
common-datavalues = { path = "../common/datavalues" }
common-exception = { path = "../common/exception" }
common-functions = { path = "../common/functions" }
common-infallible = { path = "../common/infallible" }
common-planners = { path = "../common/planners" }
common-progress = { path = "../common/progress" }
common-runtime = { path = "../common/runtime" }
common-streams = { path = "../common/streams" }
common-tracing = { path = "../common/tracing" }
common-profling = { path = "../common/profiling" }
common-store-api = { path = "../common/store-api" }
common-store-api-sdk= {path = "../common/store-api-sdk" }
common-io = { path = "../common/io" }
common-metatypes = { path = "../common/metatypes" }
common-clickhouse-srv = { path = "../common/clickhouse-srv" }
<<<<<<< HEAD
kvlocal = {path = "../kvlocal" }

=======
kvlocal = { path = "../kvlocal"}
>>>>>>> 031608f3
# Github dependencies
msql-srv = { git = "https://github.com/datafuse-extras/msql-srv", rev = "9c706a3" }
clickhouse-rs = { git = "https://github.com/datafuse-extras/clickhouse-rs", rev = "c4743a9" }
sqlparser = { git = "https://github.com/datafuse-extras/sqlparser-rs", rev = "77f6ae5" }

# Crates.io dependencies
ahash = "0.7.4"
async-trait = "0.1"
async-compat = "0.2.1"
bumpalo = "3.7.1"
bytes = "1"
crossbeam = "0.8"
quantiles = "0.7.1"
ctrlc = { version = "3.1.9", features = ["termination"] }
crossbeam-queue = "0.3.2"
env_logger = "0.9"
futures = "0.3"
indexmap = "1.7.0"
lazy_static = "1.4.0"
log = "0.4"
metrics = "0.17.0"
metrics-exporter-prometheus = "0.6.0"
num = "0.4"
nom = "7.0.0"
num_cpus = "1.0"
paste = "^1.0"
pnet = "0.28.0"
chrono-tz = "0.6"
chrono =  "0.4.0"
prost = "0.8.0"
rand = "0.8.4"
rusoto_s3 = "0.47.0"
rusoto_core = "0.47.0"
serde = { version = "1.0", features = ["derive"] }
serde_json = "1.0"
structopt = "0.3"
structopt-toml = "0.5.0"
threadpool = "1.8.1"
tokio-stream = { version = "0.1", features = ["net"] }
toml = "0.5.6"
tonic = "0.5.2"
walkdir = "2.3.2"
axum = {version = "0.2.5", features=["headers"] }
uuid = { version = "0.8", features = ["serde", "v4"] }
byteorder = "1"
hyper = "0.14.13"
headers = "0.3.4"
tokio-rustls = "0.22.0"
axum-server = { version = "0.2", features = ["tls-rustls"] }
cargo-license = "0.4.2"
cargo_metadata = "0.14.0"
sha2 = "0.9.8"
sha1 = "0.6.0"

[dependencies.parquet-format-async-temp]
version = "0.2.0"

[dev-dependencies]
pretty_assertions = "0.7"
criterion = "0.3"
mysql = "21.0.1"
reqwest = { version = "0.11", features = ["json", "native-tls"] }
flaky_test = "0.1"
tempfile = "3.2.0"
tower = { version = "0.4", default-features = false, features = ["util", "buffer", "make"] }

[build-dependencies]
common-building = {path = "../common/building"}

[[bench]]
name = "bench_main"
harness = false<|MERGE_RESOLUTION|>--- conflicted
+++ resolved
@@ -40,12 +40,7 @@
 common-io = { path = "../common/io" }
 common-metatypes = { path = "../common/metatypes" }
 common-clickhouse-srv = { path = "../common/clickhouse-srv" }
-<<<<<<< HEAD
-kvlocal = {path = "../kvlocal" }
-
-=======
 kvlocal = { path = "../kvlocal"}
->>>>>>> 031608f3
 # Github dependencies
 msql-srv = { git = "https://github.com/datafuse-extras/msql-srv", rev = "9c706a3" }
 clickhouse-rs = { git = "https://github.com/datafuse-extras/clickhouse-rs", rev = "c4743a9" }
