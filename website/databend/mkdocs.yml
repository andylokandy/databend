--- conflicted
+++ resolved
@@ -229,11 +229,8 @@
               - INSTR: sqlstatement/string-functions/instr.md
               - POSITION: sqlstatement/string-functions/position.md
               - INSERT: sqlstatement/string-functions/insert.md
-<<<<<<< HEAD
+              - FIELD: sqlstatement/string-functions/field.md
               - BIT_LENGTH: sqlstatement/string-functions/bit_length.md
-=======
-              - FIELD: sqlstatement/string-functions/field.md
->>>>>>> 1efac47c
           - Test Functions:
               - SLEEP: sqlstatement/test-functions/sleep.md
               - CRASHME: sqlstatement/test-functions/crashme.md
