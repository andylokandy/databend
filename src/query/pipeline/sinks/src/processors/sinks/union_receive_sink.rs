--- conflicted
+++ resolved
@@ -46,11 +46,7 @@
     }
 
     #[unboxed_simple]
-<<<<<<< HEAD
-    async fn consume(&mut self, data_block: Chunk) -> Result<()> {
-=======
     async fn consume(&mut self, chunk: Chunk) -> Result<()> {
->>>>>>> 7454761d
         if let Some(sender) = self.sender.as_ref() {
             if sender.send(chunk).await.is_err() {
                 return Err(ErrorCode::Internal("UnionReceiveSink sender failed"));
