--- conflicted
+++ resolved
@@ -18,14 +18,11 @@
 
 use common_exception::ErrorCode;
 use common_exception::Result;
-<<<<<<< HEAD
 use common_expression::Chunk;
 use common_expression::DataSchemaRef;
 use common_expression::TypeDeserializer;
-=======
 use common_formats::FieldDecoder;
 use common_formats::FileFormatOptionsExt;
->>>>>>> bf134ab6
 use common_meta_types::StageFileFormatType;
 use common_meta_types::UserStageInfo;
 use common_pipeline_core::Pipeline;
@@ -379,12 +376,8 @@
     }
 }
 
-<<<<<<< HEAD
 pub struct ChunkBuilder<T> {
-=======
-pub struct BlockBuilder<T> {
     pub field_decoder: Arc<dyn FieldDecoder>,
->>>>>>> bf134ab6
     pub ctx: Arc<InputContext>,
     pub mutable_columns: Vec<Box<dyn TypeDeserializer>>,
     pub num_rows: usize,
@@ -418,19 +411,15 @@
     fn create(ctx: Arc<InputContext>) -> Self {
         let columns = ctx
             .schema
-<<<<<<< HEAD
             .create_deserializers(ctx.chunk_compact_thresholds.min_rows_per_chunk);
+        let field_decoder = T::create_field_decoder(&ctx.format_options);
+
         ChunkBuilder {
-=======
-            .create_deserializers(ctx.block_compact_thresholds.min_rows_per_block);
-        let field_decoder = T::create_field_decoder(&ctx.format_options);
-        BlockBuilder {
->>>>>>> bf134ab6
             ctx,
             mutable_columns: columns,
             num_rows: 0,
-            phantom: Default::default(),
             field_decoder,
+            phantom: PhantomData,
         }
     }
 
