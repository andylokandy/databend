//  Copyright 2022 Datafuse Labs.
//
//  Licensed under the Apache License, Version 2.0 (the "License");
//  you may not use this file except in compliance with the License.
//  You may obtain a copy of the License at
//
//      http://www.apache.org/licenses/LICENSE-2.0
//
//  Unless required by applicable law or agreed to in writing, software
//  distributed under the License is distributed on an "AS IS" BASIS,
//  WITHOUT WARRANTIES OR CONDITIONS OF ANY KIND, either express or implied.
//  See the License for the specific language governing permissions and
//  limitations under the License.

pub mod async_source;
pub mod chunks_source;
pub mod empty_source;
pub mod input_formats;
mod one_chunk_source;
pub mod stream_source;
pub mod sync_source;
pub mod sync_source_receiver;

pub use async_source::AsyncSource;
pub use async_source::AsyncSourcer;
pub use async_source::*;
pub use chunks_source::ChunksSource;
pub use empty_source::EmptySource;
pub use one_chunk_source::OneChunkSource;
pub use stream_source::StreamSource;
pub use stream_source::StreamSourceNoSkipEmpty;
pub use sync_source::SyncSource;
pub use sync_source::SyncSourcer;
pub use sync_source::*;
pub use sync_source_receiver::SyncReceiverSource;

#[allow(dead_code)]
mod source_example {
    use std::sync::Arc;

    use common_catalog::table_context::TableContext;
    use common_exception::Result;
    use common_expression::Chunk;
    use common_pipeline_core::processors::port::OutputPort;
    use common_pipeline_core::processors::processor::ProcessorPtr;

    use crate::processors::sources::AsyncSource;
    use crate::processors::sources::AsyncSourcer;
    use crate::processors::sources::SyncSource;
    use crate::processors::sources::SyncSourcer;

    struct ExampleSyncSource {
        pos: usize,
<<<<<<< HEAD
        data_blocks: Vec<Chunk>,
=======
        chunks: Vec<Chunk>,
>>>>>>> 7454761d
    }

    impl ExampleSyncSource {
        pub fn create(
            ctx: Arc<dyn TableContext>,
<<<<<<< HEAD
            data_blocks: Vec<Chunk>,
=======
            chunks: Vec<Chunk>,
>>>>>>> 7454761d
            outputs: Arc<OutputPort>,
        ) -> Result<ProcessorPtr> {
            SyncSourcer::create(ctx, outputs, ExampleSyncSource { pos: 0, chunks })
        }
    }

    impl SyncSource for ExampleSyncSource {
        const NAME: &'static str = "Example";

        fn generate(&mut self) -> Result<Option<Chunk>> {
            self.pos += 1;
            match self.chunks.len() >= self.pos {
                true => Ok(Some(self.chunks[self.pos - 1].clone())),
                false => Ok(None),
            }
        }
    }

    struct ExampleAsyncSource {
        pos: usize,
<<<<<<< HEAD
        data_blocks: Vec<Chunk>,
=======
        chunks: Vec<Chunk>,
>>>>>>> 7454761d
    }

    impl ExampleAsyncSource {
        pub fn create(
            ctx: Arc<dyn TableContext>,
<<<<<<< HEAD
            data_blocks: Vec<Chunk>,
=======
            chunks: Vec<Chunk>,
>>>>>>> 7454761d
            output: Arc<OutputPort>,
        ) -> Result<ProcessorPtr> {
            AsyncSourcer::create(ctx, output, ExampleAsyncSource { pos: 0, chunks })
        }
    }

    #[async_trait::async_trait]
    impl AsyncSource for ExampleAsyncSource {
        const NAME: &'static str = "Async";

        #[async_trait::unboxed_simple]
        async fn generate(&mut self) -> Result<Option<Chunk>> {
            self.pos += 1;
            match self.chunks.len() >= self.pos {
                true => Ok(Some(self.chunks[self.pos - 1].clone())),
                false => Ok(None),
            }
        }
    }
}<|MERGE_RESOLUTION|>--- conflicted
+++ resolved
@@ -51,21 +51,13 @@
 
     struct ExampleSyncSource {
         pos: usize,
-<<<<<<< HEAD
-        data_blocks: Vec<Chunk>,
-=======
         chunks: Vec<Chunk>,
->>>>>>> 7454761d
     }
 
     impl ExampleSyncSource {
         pub fn create(
             ctx: Arc<dyn TableContext>,
-<<<<<<< HEAD
-            data_blocks: Vec<Chunk>,
-=======
             chunks: Vec<Chunk>,
->>>>>>> 7454761d
             outputs: Arc<OutputPort>,
         ) -> Result<ProcessorPtr> {
             SyncSourcer::create(ctx, outputs, ExampleSyncSource { pos: 0, chunks })
@@ -86,21 +78,13 @@
 
     struct ExampleAsyncSource {
         pos: usize,
-<<<<<<< HEAD
-        data_blocks: Vec<Chunk>,
-=======
         chunks: Vec<Chunk>,
->>>>>>> 7454761d
     }
 
     impl ExampleAsyncSource {
         pub fn create(
             ctx: Arc<dyn TableContext>,
-<<<<<<< HEAD
-            data_blocks: Vec<Chunk>,
-=======
             chunks: Vec<Chunk>,
->>>>>>> 7454761d
             output: Arc<OutputPort>,
         ) -> Result<ProcessorPtr> {
             AsyncSourcer::create(ctx, output, ExampleAsyncSource { pos: 0, chunks })
