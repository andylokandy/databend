--- conflicted
+++ resolved
@@ -139,186 +139,7 @@
         self.operator.metadata().can_blocking()
     }
 
-<<<<<<< HEAD
-    // Build non duplicate leaf_ids to avoid repeated read column from parquet
-=======
-    /// This is an optimized for data read, works like the Linux kernel io-scheduler IO merging.
-    /// If the distance between two IO request ranges to be read is less than storage_io_min_bytes_for_seek(Default is 48Bytes),
-    /// will read the range that contains both ranges, thus avoiding extra seek.
-    ///
-    /// It will *NOT* merge two requests:
-    /// if the last io request size is larger than storage_io_page_bytes_for_read(Default is 512KB).
-    pub async fn merge_io_read(
-        read_settings: &ReadSettings,
-        object: Object,
-        raw_ranges: Vec<(usize, Range<u64>)>,
-    ) -> Result<MergeIOReadResult> {
-        let path = object.path().to_string();
-
-        // Build merged read ranges.
-        let ranges = raw_ranges
-            .iter()
-            .map(|(_, r)| r.clone())
-            .collect::<Vec<_>>();
-        let range_merger = RangeMerger::from_iter(
-            ranges,
-            read_settings.storage_io_min_bytes_for_seek,
-            read_settings.storage_io_max_page_bytes_for_read,
-        );
-        let merged_ranges = range_merger.ranges();
-
-        // Read merged range data.
-        let mut read_handlers = Vec::with_capacity(merged_ranges.len());
-        for (idx, range) in merged_ranges.iter().enumerate() {
-            // Perf.
-            {
-                metrics_inc_remote_io_seeks_after_merged(1);
-                metrics_inc_remote_io_read_bytes_after_merged(range.end - range.start);
-            }
-
-            read_handlers.push(UnlimitedFuture::create(Self::read_range(
-                object.clone(),
-                idx,
-                range.start,
-                range.end,
-            )));
-        }
-
-        let start = Instant::now();
-        let owner_memory = OwnerMemory::create(try_join_all(read_handlers).await?);
-        let mut read_res = MergeIOReadResult::create(owner_memory, raw_ranges.len(), path.clone());
-
-        // Perf.
-        {
-            metrics_inc_remote_io_read_milliseconds(start.elapsed().as_millis() as u64);
-        }
-
-        for (raw_idx, raw_range) in &raw_ranges {
-            let column_range = raw_range.start..raw_range.end;
-
-            // Find the range index and Range from merged ranges.
-            let (merged_range_idx, merged_range) = match range_merger.get(column_range.clone()) {
-                None => Err(ErrorCode::Internal(format!(
-                    "It's a terrible bug, not found raw range:[{:?}], path:{} from merged ranges\n: {:?}",
-                    column_range, path, merged_ranges
-                ))),
-                Some((index, range)) => Ok((index, range)),
-            }?;
-
-            // Fetch the raw data for the raw range.
-            let start = (column_range.start - merged_range.start) as usize;
-            let end = (column_range.end - merged_range.start) as usize;
-            read_res.add_column_chunk(merged_range_idx, *raw_idx, start..end);
-        }
-
-        Ok(read_res)
-    }
-
-    pub fn sync_merge_io_read(
-        read_settings: &ReadSettings,
-        object: Object,
-        raw_ranges: Vec<(usize, Range<u64>)>,
-    ) -> Result<MergeIOReadResult> {
-        let path = object.path().to_string();
-
-        // Build merged read ranges.
-        let ranges = raw_ranges
-            .iter()
-            .map(|(_, r)| r.clone())
-            .collect::<Vec<_>>();
-        let range_merger = RangeMerger::from_iter(
-            ranges,
-            read_settings.storage_io_min_bytes_for_seek,
-            read_settings.storage_io_max_page_bytes_for_read,
-        );
-        let merged_ranges = range_merger.ranges();
-
-        // Read merged range data.
-        let mut io_res = Vec::with_capacity(merged_ranges.len());
-        for (idx, range) in merged_ranges.iter().enumerate() {
-            io_res.push(Self::sync_read_range(
-                object.clone(),
-                idx,
-                range.start,
-                range.end,
-            )?);
-        }
-
-        let owner_memory = OwnerMemory::create(io_res);
-        let mut read_res = MergeIOReadResult::create(owner_memory, raw_ranges.len(), path.clone());
-
-        for (raw_idx, raw_range) in &raw_ranges {
-            let column_range = raw_range.start..raw_range.end;
-
-            // Find the range index and Range from merged ranges.
-            let (merged_range_idx, merged_range) = match range_merger.get(column_range.clone()) {
-                None => Err(ErrorCode::Internal(format!(
-                    "It's a terrible bug, not found raw range:[{:?}], path:{} from merged ranges\n: {:?}",
-                    column_range, path, merged_ranges
-                ))),
-                Some((index, range)) => Ok((index, range)),
-            }?;
-
-            // Fetch the raw data for the raw range.
-            let start = (column_range.start - merged_range.start) as usize;
-            let end = (column_range.end - merged_range.start) as usize;
-            read_res.add_column_chunk(merged_range_idx, *raw_idx, start..end);
-        }
-
-        Ok(read_res)
-    }
-
-    pub async fn read_columns_data_by_merge_io(
-        &self,
-        settings: &ReadSettings,
-        location: &str,
-        columns_meta: &HashMap<ColumnId, ColumnMeta>,
-    ) -> Result<MergeIOReadResult> {
-        // Perf
-        {
-            metrics_inc_remote_io_read_parts(1);
-        }
-
-        let mut ranges = vec![];
-        for (index, (column_id, ..)) in self.project_indices.iter() {
-            if let Some(column_meta) = columns_meta.get(column_id) {
-                let (offset, len) = column_meta.offset_length();
-                ranges.push((*index, offset..(offset + len)));
-
-                // Perf
-                {
-                    metrics_inc_remote_io_seeks(1);
-                    metrics_inc_remote_io_read_bytes(len);
-                }
-            }
-        }
-
-        let object = self.operator.object(location);
-
-        Self::merge_io_read(settings, object, ranges).await
-    }
-
-    pub fn sync_read_columns_data_by_merge_io(
-        &self,
-        settings: &ReadSettings,
-        part: PartInfoPtr,
-    ) -> Result<MergeIOReadResult> {
-        let part = FusePartInfo::from_part(&part)?;
-
-        let mut ranges = vec![];
-        for (index, (column_id, ..)) in self.project_indices.iter() {
-            if let Some(column_meta) = part.columns_meta.get(column_id) {
-                let (offset, len) = column_meta.offset_length();
-                ranges.push((*index, offset..(offset + len)));
-            }
-        }
-
-        let object = self.operator.object(&part.location);
-        Self::sync_merge_io_read(settings, object, ranges)
-    }
-
     // Build non duplicate leaf_indices to avoid repeated read column from parquet
->>>>>>> c5e494a0
     pub(crate) fn build_projection_indices(
         columns: &[ColumnNode],
     ) -> BTreeMap<FieldIndex, (ColumnId, Field, DataType)> {
