--- conflicted
+++ resolved
@@ -64,14 +64,10 @@
             }
             debug_assert!(column_ids.len() == 1);
             if let Some(stat) = stats.get(&column_ids[0]) {
-<<<<<<< HEAD
-                debug_assert_eq!(stat.min().as_ref().infer_data_type(), ty.remove_nullable());
-=======
                 if stat.min.is_null() {
                     return false;
                 }
-                debug_assert_eq!(stat.min.as_ref().infer_data_type(), ty.remove_nullable());
->>>>>>> a9a7b8ce
+                debug_assert_eq!(stat.min().as_ref().infer_data_type(), ty.remove_nullable());
                 let stats = vec![stat];
                 let domain = statistics_to_domain(stats, ty);
                 let mut input_domains = HashMap::new();
