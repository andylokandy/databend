--- conflicted
+++ resolved
@@ -19,16 +19,12 @@
 use common_arrow::arrow::chunk::Chunk;
 use common_arrow::native::write::PaWriter;
 use common_arrow::parquet::compression::CompressionOptions;
-<<<<<<< HEAD
 use common_arrow::parquet::metadata::ThriftFileMetaData;
-=======
-use common_datablocks::serialize_to_parquet;
-use common_datablocks::serialize_to_parquet_with_compression;
-use common_datablocks::DataBlock;
->>>>>>> 6ced33dc
 use common_exception::Result;
 use common_expression::serialize_chunks;
 use common_expression::serialize_chunks_with_compression;
+use common_expression::serialize_to_parquet;
+use common_expression::serialize_to_parquet_with_compression;
 use common_expression::Chunk;
 use common_storages_table_meta::meta::BlockMeta;
 use common_storages_table_meta::meta::ClusterStatistics;
@@ -40,12 +36,9 @@
 use tracing::warn;
 use uuid::Uuid;
 
-<<<<<<< HEAD
-use crate::index::ChunkFilter;
-=======
 use crate::fuse_table::FuseStorageFormat;
 use crate::index::BlockFilter;
->>>>>>> 6ced33dc
+use crate::index::ChunkFilter;
 use crate::io::TableMetaLocationGenerator;
 use crate::operations::util;
 
@@ -70,12 +63,8 @@
 
     pub async fn write(
         &self,
-<<<<<<< HEAD
+        storage_format: FuseStorageFormat,
         block: Chunk,
-=======
-        storage_format: FuseStorageFormat,
-        block: DataBlock,
->>>>>>> 6ced33dc
         col_stats: StatisticsOfColumns,
         cluster_stats: Option<ClusterStatistics>,
     ) -> Result<BlockMeta> {
@@ -112,7 +101,6 @@
         block: &Chunk,
         block_id: Uuid,
     ) -> Result<(u64, Location)> {
-<<<<<<< HEAD
         todo!("expression");
         // let bloom_index = BlockFilter::try_create(&[block])?;
         // let index_block = bloom_index.filter_block;
@@ -121,7 +109,7 @@
         //     .block_bloom_index_location(&block_id);
         // let mut data = Vec::with_capacity(DEFAULT_BLOOM_INDEX_WRITE_BUFFER_SIZE);
         // let index_block_schema = &bloom_index.filter_schema;
-        // let (size, _) = serialize_chunks_with_compression(
+        // let (size, _) = serialize_to_parquet_with_compression(
         //     vec![index_block],
         //     index_block_schema,
         //     &mut data,
@@ -132,39 +120,9 @@
     }
 }
 
-pub async fn write_block(
-    block: Chunk,
-    data_accessor: &Operator,
-    location: &str,
-) -> Result<(u64, ThriftFileMetaData)> {
-    todo!("expression");
-    // let mut buf = Vec::with_capacity(DEFAULT_BLOCK_WRITE_BUFFER_SIZE);
-    // let schema = block.schema().clone();
-    // let result = serialize_chunks(vec![block], &schema, &mut buf)?;
-    // write_data(&buf, data_accessor, location).await?;
-    // Ok(result)
-=======
-        let bloom_index = BlockFilter::try_create(&[block])?;
-        let index_block = bloom_index.filter_block;
-        let location = self
-            .location_generator
-            .block_bloom_index_location(&block_id);
-        let mut data = Vec::with_capacity(DEFAULT_BLOOM_INDEX_WRITE_BUFFER_SIZE);
-        let index_block_schema = &bloom_index.filter_schema;
-        let (size, _) = serialize_to_parquet_with_compression(
-            vec![index_block],
-            index_block_schema,
-            &mut data,
-            CompressionOptions::Uncompressed,
-        )?;
-        write_data(&data, data_accessor, &location.0).await?;
-        Ok((size, location))
-    }
-}
-
 pub fn write_block(
     storage_format: FuseStorageFormat,
-    block: DataBlock,
+    block: Chunk,
     buf: &mut Vec<u8>,
 ) -> Result<(u64, HashMap<ColumnId, ColumnMeta>)> {
     let schema = block.schema().clone();
@@ -206,7 +164,6 @@
             Ok((writer.total_size() as u64, metas))
         }
     }
->>>>>>> 6ced33dc
 }
 
 pub async fn write_data(data: &[u8], data_accessor: &Operator, location: &str) -> Result<()> {
